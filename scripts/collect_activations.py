--- conflicted
+++ resolved
@@ -109,13 +109,9 @@
         attn_implementation=MODEL_CONFIGS[args.model]["attn_implementation"],
     )
     tokenizer = AutoTokenizer.from_pretrained(args.model)
-<<<<<<< HEAD
-    tokenizer.pad_token = tokenizer.eos_token # Need to add padding token
-=======
     # Need to define pad token Llama was trained without one
     tokenizer.pad_token = "<|finetune_right_pad_id|>" # 128004 - Llama3.2 tokenizers special pad token
     # 
->>>>>>> ad87a96f
     nnmodel = LanguageModel(model, tokenizer=tokenizer)
     print("dtype=",nnmodel.dtype)
     num_layers = int(len(nnmodel.model.layers))
