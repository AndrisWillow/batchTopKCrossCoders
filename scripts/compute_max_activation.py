--- conflicted
+++ resolved
@@ -40,18 +40,8 @@
     parser.add_argument(
         "--activation-cache-path", "-p", type=Path, default="./activations"
     )
-<<<<<<< HEAD
     parser.add_argument("--dataset", default="lmsys-chat-1m-chat-formatted")
-    parser.add_argument(
-        "--model",
-        type=str,
-        default="Butanium/gemma-2-2b-crosscoder-l13-mu4.1e-02-lr1e-04",
-    )
-    parser.add_argument("--local", action="store_false", dest="from_hub")
-=======
-    parser.add_argument("--dataset", default="lmsys-chat-1m-gemma-formatted")
     parser.add_argument("--crosscoder", type=str, default="l13_crosscoder")
->>>>>>> 5dc8fbc8
     parser.add_argument("--device", type=str, default="cuda")
     parser.add_argument("--layer", type=int, default=13)
     parser.add_argument("--batch-size", type=int, default=2048)
