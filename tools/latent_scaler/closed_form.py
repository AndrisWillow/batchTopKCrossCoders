--- conflicted
+++ resolved
@@ -311,9 +311,6 @@
 
 def run_tests(verbose=False, dtype=th.float64, rtol=1e-5, atol=1e-5):
     test_closed_form_scalars(
-<<<<<<< HEAD
-        dim_model=100, num_latent_vectors=2, N=1000, batch_size=50, verbose=verbose, dtype=dtype
-=======
         dim_model=10,
         num_latent_vectors=2,
         N=100,
@@ -328,7 +325,6 @@
         batch_size=50,
         verbose=verbose,
         dtype=dtype,
->>>>>>> 444aba15
     )
     test_closed_form_scalars(
         dim_model=100,
