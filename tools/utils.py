import json
from pathlib import Path
<<<<<<< HEAD
from typing import List
=======

import torch as th
from datasets import load_dataset
>>>>>>> 5dc8fbc8
from dictionary_learning.cache import PairedActivationCache

from tools.compute_utils import *  # pylint: disable=unused-wildcard-import,wildcard-import
from tools.cc_utils import *  # pylint: disable=unused-wildcard-import,wildcard-import
from tools.plotting_utils import *  # pylint: disable=unused-wildcard-import,wildcard-import
from tools.tokenization_utils import *  # pylint: disable=unused-wildcard-import,wildcard-import

def apply_masks(values: th.Tensor, masks: List[th.Tensor]) -> th.Tensor:
    """
    Apply the masks to the indices.
    """
    if isinstance(masks, th.Tensor):
        masks = [masks]
    for mask in masks:
        values = values[mask]
    return values




def load_activation_dataset(
    activation_store_dir: Path,
    base_model: str = "gemma-2-2b",
    instruct_model: str = "gemma-2-2b-it",
    lmsys_subfolder: str = None,
    fineweb_subfolder: str = None,
    layer: int = 13,
    split="validation",
    lmsys_split: str = None,
    fineweb_split: str = None,
    lmsys_name: str = "lmsys-chat-1m-chat-formatted",
    fineweb_name: str = "fineweb-1m-sample",
):
    """
    Load the saved activations of the base and instruct models for a given layer

    Args:
        activation_store_dir: The directory where the activations are stored
        base_model: The base model to load
        instruct_model: The instruct model to load
        lmsys_subfolder: The subfolder to find the lmsys dataset in (activation_store_dir/lmsys_subfolder/model/split)
        fineweb_subfolder: The subfolder to find the fineweb dataset in (activation_store_dir/fineweb_subfolder/model/split)
        layer: The layer to load
        split: The split to load
        lmsys_split: The split to load for the lmsys dataset (overrides split)
        fineweb_split: The split to load for the fineweb dataset (overrides split)
    """
    if lmsys_split is None:
        lmsys_split = split
    if fineweb_split is None:
        fineweb_split = split

    # Load validation dataset
    activation_store_dir = Path(activation_store_dir)
    if lmsys_subfolder is None:
        base_model_dir_lmsys = activation_store_dir / base_model
        instruct_model_dir_lmsys = activation_store_dir / instruct_model
    else:
        base_model_dir_lmsys = activation_store_dir / lmsys_subfolder / base_model
        instruct_model_dir_lmsys = activation_store_dir / lmsys_subfolder / instruct_model

    if fineweb_subfolder is None:
        base_model_dir_fineweb = activation_store_dir / base_model
        instruct_model_dir_fineweb = activation_store_dir / instruct_model
    else:
        base_model_dir_fineweb = fineweb_subfolder / base_model
        instruct_model_dir_fineweb = fineweb_subfolder / instruct_model

    submodule_name = f"layer_{layer}_out"

    # Load validation caches
    base_model_fineweb = base_model_dir_fineweb / fineweb_name / fineweb_split
    instruct_model_fineweb = instruct_model_dir_fineweb / fineweb_name / fineweb_split
    
    base_model_lmsys = base_model_dir_lmsys / lmsys_name / lmsys_split
    instruct_model_lmsys = instruct_model_dir_lmsys / lmsys_name / lmsys_split
    
    print(f"Loading fineweb cache from {base_model_fineweb / submodule_name} and {instruct_model_fineweb / submodule_name}")
    fineweb_cache = PairedActivationCache(
        base_model_fineweb / submodule_name, instruct_model_fineweb / submodule_name
    )
    print(f"Loading lmsys cache from {base_model_lmsys / submodule_name} and {instruct_model_lmsys / submodule_name}")

    lmsys_cache = PairedActivationCache(
        base_model_lmsys / submodule_name, instruct_model_lmsys / submodule_name
    )

    return fineweb_cache, lmsys_cache


def mask_k_first_ones_vec(bool_tensor, k):
    """
    Returns a mask where only the k first of each contiguous sequence of ones are kept.

    For each row in the input boolean tensor, each contiguous segment of ones (True)
    is processed such that only the first k ones (by their order in the sequence) remain True.
    If the number of ones in a segment is smaller than k, all remain True.

    Args:
        bool_tensor (torch.Tensor): A boolean tensor of shape (batch_size, sequence_length)
            containing sequences of 0s and 1s (represented as False and True).
        k (int): The number of first ones to keep in each contiguous sequence.

    Returns:
        torch.Tensor: A boolean tensor mask of the same shape as bool_tensor.
    """
    # Validate inputs
    assert bool_tensor.dtype == th.bool, "Input tensor must be of bool type"
    assert isinstance(k, int) and k > 0, "k must be a positive integer"

    batch_size, seq_len = bool_tensor.shape
    # Create an index tensor for the sequence positions.
    idx = (
        th.arange(seq_len, device=bool_tensor.device)
        .unsqueeze(0)
        .expand(batch_size, -1)
    )

    # For false positions, we store their index.
    # For true positions, assign -1 so that they don't contribute to the "last seen zero".
    temp = th.where(~bool_tensor, idx, th.full_like(idx, -1))

    # Compute the cumulative maximum along the sequence dimension.
    # At each position, this gives the index of the most recent False (or -1 if none).
    last_zero = th.cummax(temp, dim=1)[0]

    # For each position, calculate the relative position from the most recent False.
    # In a contiguous run of True values, the first element has a relative index of 1.
    rel_idx = idx - last_zero

    # Keep only positions within the first k ones in each run.
    result_mask = bool_tensor & (rel_idx <= k)
    return result_mask


def load_lmsys_formatted(split: str):
    dataset = load_dataset(
        "science-of-finetuning/lmsys-chat-1m-chat-formatted",
        split=split,
    )
    return dataset


def load_json(path: Path):
    with open(path, "r") as f:
        return json.load(f)


def save_json(data, path: Path):
    with open(path, "w") as f:
        json.dump(data, f)<|MERGE_RESOLUTION|>--- conflicted
+++ resolved
@@ -1,12 +1,8 @@
 import json
 from pathlib import Path
-<<<<<<< HEAD
 from typing import List
-=======
-
 import torch as th
 from datasets import load_dataset
->>>>>>> 5dc8fbc8
 from dictionary_learning.cache import PairedActivationCache
 
 from tools.compute_utils import *  # pylint: disable=unused-wildcard-import,wildcard-import
