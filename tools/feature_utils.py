--- conflicted
+++ resolved
@@ -29,13 +29,10 @@
 def mask_to_indices(mask):
     return th.nonzero(mask).squeeze().tolist()
 
-<<<<<<< HEAD
-=======
 def indices_to_mask(indices, length):
     mask = th.zeros(length).bool()
     mask[indices] = True
     return mask
->>>>>>> 10d0d119
 
 def remove_dead_and_filter(tensor, dead_indices, filter_indices):
     dead_mask = th.zeros(len(tensor)).bool()
